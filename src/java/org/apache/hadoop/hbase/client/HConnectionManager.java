/**
 * Copyright 2009 The Apache Software Foundation
 *
 * Licensed to the Apache Software Foundation (ASF) under one
 * or more contributor license agreements.  See the NOTICE file
 * distributed with this work for additional information
 * regarding copyright ownership.  The ASF licenses this file
 * to you under the Apache License, Version 2.0 (the
 * "License"); you may not use this file except in compliance
 * with the License.  You may obtain a copy of the License at
 *
 *     http://www.apache.org/licenses/LICENSE-2.0
 *
 * Unless required by applicable law or agreed to in writing, software
 * distributed under the License is distributed on an "AS IS" BASIS,
 * WITHOUT WARRANTIES OR CONDITIONS OF ANY KIND, either express or implied.
 * See the License for the specific language governing permissions and
 * limitations under the License.
 */
package org.apache.hadoop.hbase.client;

import java.io.IOException;
import java.lang.reflect.UndeclaredThrowableException;
import java.util.ArrayList;
import java.util.Collections;
import java.util.HashMap;
import java.util.LinkedHashMap;
import java.util.List;
import java.util.Map;
import java.util.TreeSet;
import java.util.concurrent.ConcurrentHashMap;
import java.util.concurrent.Callable;
import java.util.concurrent.ExecutionException;
import java.util.concurrent.Future;
import java.util.concurrent.ExecutorService;
import java.util.concurrent.atomic.AtomicBoolean;

import org.apache.commons.logging.Log;
import org.apache.commons.logging.LogFactory;
import org.apache.hadoop.hbase.DoNotRetryIOException;
import org.apache.hadoop.hbase.HBaseConfiguration;
import org.apache.hadoop.hbase.HConstants;
import org.apache.hadoop.hbase.HRegionInfo;
import org.apache.hadoop.hbase.HRegionLocation;
import org.apache.hadoop.hbase.HServerAddress;
import org.apache.hadoop.hbase.HTableDescriptor;
import org.apache.hadoop.hbase.KeyValue;
import org.apache.hadoop.hbase.MasterNotRunningException;
import org.apache.hadoop.hbase.RemoteExceptionHandler;
import org.apache.hadoop.hbase.TableNotFoundException;
import org.apache.hadoop.hbase.client.MetaScanner.MetaScannerVisitor;
import org.apache.hadoop.hbase.ipc.HBaseRPC;
import org.apache.hadoop.hbase.ipc.HBaseRPCProtocolVersion;
import org.apache.hadoop.hbase.ipc.HMasterInterface;
import org.apache.hadoop.hbase.ipc.HRegionInterface;
import org.apache.hadoop.hbase.util.Bytes;
import org.apache.hadoop.hbase.util.MetaUtils;
import org.apache.hadoop.hbase.util.SoftValueSortedMap;
import org.apache.hadoop.hbase.util.Writables;
import org.apache.hadoop.hbase.zookeeper.ZooKeeperWrapper;
import org.apache.hadoop.ipc.RemoteException;
import org.apache.zookeeper.WatchedEvent;
import org.apache.zookeeper.Watcher;
import org.apache.zookeeper.Watcher.Event.KeeperState;

/**
 * A non-instantiable class that manages connections to multiple tables in
 * multiple HBase instances.
 *
 * Used by {@link HTable} and {@link HBaseAdmin}
 */
public class HConnectionManager implements HConstants {
  private static final Delete [] DELETE_ARRAY_TYPE = new Delete[0];
  private static final Put [] PUT_ARRAY_TYPE = new Put[0];

  // Register a shutdown hook, one that cleans up RPC and closes zk sessions.
  static {
    Runtime.getRuntime().addShutdownHook(new Thread("HCM.shutdownHook") {
      @Override
      public void run() {
        HConnectionManager.deleteAllConnections(true);
      }
    });
  }

  /*
   * Not instantiable.
   */
  protected HConnectionManager() {
    super();
  }

  private static final int MAX_CACHED_HBASE_INSTANCES=31;
  // A LRU Map of master HBaseConfiguration -> connection information for that
  // instance. The objects it contains are mutable and hence require
  // synchronized access to them.  We set instances to 31.  The zk default max
  // connections is 30 so should run into zk issues before hit this value of 31.
  private static
  final Map<HBaseConfiguration, TableServers> HBASE_INSTANCES =
    new LinkedHashMap<HBaseConfiguration, TableServers>
      ((int) (MAX_CACHED_HBASE_INSTANCES/0.75F)+1, 0.75F, true) {
      @Override
      protected boolean removeEldestEntry(Map.Entry<HBaseConfiguration, TableServers> eldest) {
        return size() > MAX_CACHED_HBASE_INSTANCES;
      }
  };

  private static final Map<String, ClientZKWatcher> ZK_WRAPPERS =
    new HashMap<String, ClientZKWatcher>();

  /**
   * Get the connection object for the instance specified by the configuration
   * If no current connection exists, create a new connection for that instance
   * @param conf
   * @return HConnection object for the instance specified by the configuration
   */
  public static HConnection getConnection(HBaseConfiguration conf) {
    TableServers connection;
    synchronized (HBASE_INSTANCES) {
      connection = HBASE_INSTANCES.get(conf);
      if (connection == null) {
        connection = new TableServers(conf);
        HBASE_INSTANCES.put(conf, connection);
      }
    }
    return connection;
  }

  /**
   * Delete connection information for the instance specified by configuration
   * @param conf
   * @param stopProxy
   */
  public static void deleteConnectionInfo(HBaseConfiguration conf,
      boolean stopProxy) {
    synchronized (HBASE_INSTANCES) {
      TableServers t = HBASE_INSTANCES.remove(conf);
      if (t != null) {
        t.close(stopProxy);
      }
    }
  }

  /**
   * Delete information for all connections.
   * @param stopProxy
   */
  public static void deleteAllConnections(boolean stopProxy) {
    synchronized (HBASE_INSTANCES) {
      for (TableServers t : HBASE_INSTANCES.values()) {
        if (t != null) {
          t.close(stopProxy);
        }
      }
    }
    synchronized (ZK_WRAPPERS) {
      for (ClientZKWatcher watch : ZK_WRAPPERS.values()) {
        watch.resetZooKeeper();
      }
    }
  }

  /**
   * Get a watcher of a zookeeper connection for a given quorum address.
   * If the connection isn't established, a new one is created.
   * This acts like a multiton.
   * @param conf
   * @return ZKW watcher
   * @throws IOException
   */
  public static synchronized ClientZKWatcher getClientZooKeeperWatcher(
      HBaseConfiguration conf) throws IOException {
    if (!ZK_WRAPPERS.containsKey(conf.get(HConstants.ZOOKEEPER_QUORUM))) {
      ZK_WRAPPERS.put(conf.get(HConstants.ZOOKEEPER_QUORUM),
          new ClientZKWatcher(conf));
    }
    return ZK_WRAPPERS.get(conf.get(HConstants.ZOOKEEPER_QUORUM));
  }

  /**
   * This class is responsible to handle connection and reconnection
   * to a zookeeper quorum.
   *
   */
  public static class ClientZKWatcher implements Watcher {

    static final Log LOG = LogFactory.getLog(ClientZKWatcher.class);
    private ZooKeeperWrapper zooKeeperWrapper;
    private HBaseConfiguration conf;

    /**
     * Takes a configuration to pass it to ZKW but won't instanciate it
     * @param conf
     * @throws IOException
     */
    public ClientZKWatcher(HBaseConfiguration conf) {
      this.conf = conf;
    }

    /**
     * Called by ZooKeeper when an event occurs on our connection. We use this to
     * detect our session expiring. When our session expires, we have lost our
     * connection to ZooKeeper. Our handle is dead, and we need to recreate it.
     *
     * See http://hadoop.apache.org/zookeeper/docs/current/zookeeperProgrammers.html#ch_zkSessions
     * for more information.
     *
     * @param event WatchedEvent witnessed by ZooKeeper.
     */
    public void process(WatchedEvent event) {
      KeeperState state = event.getState();
      if(!state.equals(KeeperState.SyncConnected)) {
        LOG.debug("Got ZooKeeper event, state: " + state + ", type: "
            + event.getType() + ", path: " + event.getPath());
      }
      if (state == KeeperState.Expired) {
        resetZooKeeper();
      }
    }

    /**
     * Get this watcher's ZKW, instanciate it if necessary.
     * @return ZKW
     */
    public synchronized ZooKeeperWrapper getZooKeeperWrapper() throws IOException {
      if(zooKeeperWrapper == null) {
        zooKeeperWrapper = new ZooKeeperWrapper(conf, this);
      }
      return zooKeeperWrapper;
    }

    /**
     * Clear this connection to zookeeper.
     */
    private synchronized void resetZooKeeper() {
      if (zooKeeperWrapper != null) {
        zooKeeperWrapper.close();
        zooKeeperWrapper = null;
      }
    }
  }

  /* Encapsulates finding the servers for an HBase instance */
  private static class TableServers implements ServerConnection, HConstants {
    static final Log LOG = LogFactory.getLog(TableServers.class);
    private final Class<? extends HRegionInterface> serverInterfaceClass;
    private final long pause;
    private final int numRetries;
    private final int maxRPCAttempts;
    private final long rpcTimeout;

    private final Object masterLock = new Object();
    private volatile boolean closed;
    private volatile HMasterInterface master;
    private volatile boolean masterChecked;

    private final Object rootRegionLock = new Object();
    private final Object metaRegionLock = new Object();
    private final Object userRegionLock = new Object();

    private volatile HBaseConfiguration conf;

    // Known region HServerAddress.toString() -> HRegionInterface
    private final Map<String, HRegionInterface> servers =
      new ConcurrentHashMap<String, HRegionInterface>();

    // Used by master and region servers during safe mode only
    private volatile HRegionLocation rootRegionLocation;

    private final Map<Integer, SoftValueSortedMap<byte [], HRegionLocation>>
      cachedRegionLocations =
        new HashMap<Integer, SoftValueSortedMap<byte [], HRegionLocation>>();

    /**
     * constructor
     * @param conf Configuration object
     */
    @SuppressWarnings("unchecked")
    public TableServers(HBaseConfiguration conf) {
      this.conf = conf;

      String serverClassName =
        conf.get(REGION_SERVER_CLASS, DEFAULT_REGION_SERVER_CLASS);

      this.closed = false;

      try {
        this.serverInterfaceClass =
          (Class<? extends HRegionInterface>) Class.forName(serverClassName);

      } catch (ClassNotFoundException e) {
        throw new UnsupportedOperationException(
            "Unable to find region server interface " + serverClassName, e);
      }

      this.pause = conf.getLong("hbase.client.pause", 1 * 1000);
      this.numRetries = conf.getInt("hbase.client.retries.number", 10);
      this.maxRPCAttempts = conf.getInt("hbase.client.rpc.maxattempts", 1);
      this.rpcTimeout = conf.getLong("hbase.regionserver.lease.period", 60000);

      this.master = null;
      this.masterChecked = false;
    }

    private long getPauseTime(int tries) {
      int ntries = tries;
      if (ntries >= HConstants.RETRY_BACKOFF.length)
        ntries = HConstants.RETRY_BACKOFF.length - 1;
      return this.pause * HConstants.RETRY_BACKOFF[ntries];
    }

    // Used by master and region servers during safe mode only
    public void unsetRootRegionLocation() {
      this.rootRegionLocation = null;
    }

    // Used by master and region servers during safe mode only
    public void setRootRegionLocation(HRegionLocation rootRegion) {
      if (rootRegion == null) {
        throw new IllegalArgumentException(
            "Cannot set root region location to null.");
      }
      this.rootRegionLocation = rootRegion;
    }

    public HMasterInterface getMaster() throws MasterNotRunningException {
      ZooKeeperWrapper zk = null;
      try {
        zk = getZooKeeperWrapper();
      } catch (IOException e) {
        throw new MasterNotRunningException(e);
      }

      HServerAddress masterLocation = null;
      synchronized (this.masterLock) {
        for (int tries = 0;
          !this.closed &&
          !this.masterChecked && this.master == null &&
          tries < numRetries;
        tries++) {

          try {
            masterLocation = zk.readMasterAddressOrThrow();

            HMasterInterface tryMaster = (HMasterInterface)HBaseRPC.getProxy(
                HMasterInterface.class, HBaseRPCProtocolVersion.versionID,
                masterLocation.getInetSocketAddress(), this.conf);

            if (tryMaster.isMasterRunning()) {
              this.master = tryMaster;
              this.masterLock.notifyAll();
              break;
            }

          } catch (IOException e) {
            if (tries == numRetries - 1) {
              // This was our last chance - don't bother sleeping
              LOG.info("getMaster attempt " + tries + " of " + this.numRetries +
                " failed; no more retrying.", e);
              break;
            }
            LOG.info("getMaster attempt " + tries + " of " + this.numRetries +
              " failed; retrying after sleep of " +
              getPauseTime(tries), e);
          }

          // Cannot connect to master or it is not running. Sleep & retry
          try {
            this.masterLock.wait(getPauseTime(tries));
          } catch (InterruptedException e) {
            // continue
          }
        }
        this.masterChecked = true;
      }
      if (this.master == null) {
        if (masterLocation == null) {
          throw new MasterNotRunningException();
        }
        throw new MasterNotRunningException(masterLocation.toString());
      }
      return this.master;
    }

    public boolean isMasterRunning() {
      if (this.master == null) {
        try {
          getMaster();

        } catch (MasterNotRunningException e) {
          return false;
        }
      }
      return true;
    }

    public boolean tableExists(final byte [] tableName)
    throws MasterNotRunningException {
      getMaster();
      if (tableName == null) {
        throw new IllegalArgumentException("Table name cannot be null");
      }
      if (isMetaTableName(tableName)) {
        return true;
      }
      boolean exists = false;
      try {
        HTableDescriptor[] tables = listTables();
        for (int i = 0; i < tables.length; i++) {
          if (Bytes.equals(tables[i].getName(), tableName)) {
            exists = true;
          }
        }
      } catch (IOException e) {
        LOG.warn("Testing for table existence threw exception", e);
      }
      return exists;
    }

    /*
     * @param n
     * @return Truen if passed tablename <code>n</code> is equal to the name
     * of a catalog table.
     */
    private static boolean isMetaTableName(final byte [] n) {
      return MetaUtils.isMetaTableName(n);
    }

    public HRegionLocation getRegionLocation(final byte [] name,
        final byte [] row, boolean reload)
    throws IOException {
      return reload? relocateRegion(name, row): locateRegion(name, row);
    }

    public HTableDescriptor[] listTables() throws IOException {
      getMaster();
      final TreeSet<HTableDescriptor> uniqueTables =
        new TreeSet<HTableDescriptor>();
      MetaScannerVisitor visitor = new MetaScannerVisitor() {
        public boolean processRow(Result result) throws IOException {
          try {
            byte[] value = result.getValue(CATALOG_FAMILY, REGIONINFO_QUALIFIER);
            HRegionInfo info = null;
            if (value != null) {
              info = Writables.getHRegionInfo(value);
            }
            // Only examine the rows where the startKey is zero length
            if (info != null && info.getStartKey().length == 0) {
              uniqueTables.add(info.getTableDesc());
            }
            return true;
          } catch (RuntimeException e) {
            LOG.error("Result=" + result);
            throw e;
          }
        }
      };
      MetaScanner.metaScan(conf, visitor);

      return uniqueTables.toArray(new HTableDescriptor[uniqueTables.size()]);
    }

    public boolean isTableEnabled(byte[] tableName) throws IOException {
      return testTableOnlineState(tableName, true);
    }

    public boolean isTableDisabled(byte[] tableName) throws IOException {
      return testTableOnlineState(tableName, false);
    }

    public boolean isTableAvailable(final byte[] tableName) throws IOException {
      final AtomicBoolean available = new AtomicBoolean(true);
      MetaScannerVisitor visitor = new MetaScannerVisitor() {
        @Override
        public boolean processRow(Result row) throws IOException {
          byte[] value = row.getValue(CATALOG_FAMILY, REGIONINFO_QUALIFIER);
          HRegionInfo info = Writables.getHRegionInfoOrNull(value);
          if (info != null) {
            if (Bytes.equals(tableName, info.getTableDesc().getName())) {
              value = row.getValue(CATALOG_FAMILY, SERVER_QUALIFIER);
              if (value == null) {
                available.set(false);
                return false;
              }
            }
          }
          return true;
        }
      };
      MetaScanner.metaScan(conf, visitor);
      return available.get();
    }

    /*
     * If online == true
     *   Returns true if all regions are online
     *   Returns false in any other case
     * If online == false
     *   Returns true if all regions are offline
     *   Returns false in any other case
     */
    private boolean testTableOnlineState(byte[] tableName, boolean online)
    throws IOException {
      if (!tableExists(tableName)) {
        throw new TableNotFoundException(Bytes.toString(tableName));
      }
      if (Bytes.equals(tableName, HConstants.ROOT_TABLE_NAME)) {
        // The root region is always enabled
        return true;
      }
      int rowsScanned = 0;
      int rowsOffline = 0;
      byte[] startKey =
        HRegionInfo.createRegionName(tableName, null, HConstants.ZEROES);
      byte[] endKey = null;
      HRegionInfo currentRegion = null;
      Scan scan = new Scan(startKey);
      scan.addColumn(CATALOG_FAMILY, REGIONINFO_QUALIFIER);
      int rows = this.conf.getInt("hbase.meta.scanner.caching", 100);
      scan.setCaching(rows);
      ScannerCallable s = new ScannerCallable(this,
          (Bytes.equals(tableName, HConstants.META_TABLE_NAME) ?
              HConstants.ROOT_TABLE_NAME : HConstants.META_TABLE_NAME), scan);
      try {
        // Open scanner
        getRegionServerWithRetries(s);
        do {
          HRegionInfo oldRegion = currentRegion;
          if (oldRegion != null) {
            startKey = oldRegion.getEndKey();
          }
          currentRegion = s.getHRegionInfo();
          Result r = null;
          Result [] rrs = null;
          while ((rrs = getRegionServerWithRetries(s)) != null && rrs.length > 0) {
            r = rrs[0];
            byte [] value = r.getValue(HConstants.CATALOG_FAMILY,
              HConstants.REGIONINFO_QUALIFIER);
            if (value != null) {
              HRegionInfo info = Writables.getHRegionInfoOrNull(value);
              if (info != null) {
                if (Bytes.equals(info.getTableDesc().getName(), tableName)) {
                  rowsScanned += 1;
                  rowsOffline += info.isOffline() ? 1 : 0;
                }
              }
            }
          }
          endKey = currentRegion.getEndKey();
        } while (!(endKey == null ||
            Bytes.equals(endKey, HConstants.EMPTY_BYTE_ARRAY)));
      } finally {
        s.setClose();
        // Doing below will call 'next' again and this will close the scanner
        // Without it we leave scanners open.
        getRegionServerWithRetries(s);
      }
      LOG.debug("Rowscanned=" + rowsScanned + ", rowsOffline=" + rowsOffline);
      boolean onOffLine = online? rowsOffline == 0: rowsOffline == rowsScanned;
      return rowsScanned > 0 && onOffLine;
    }

    private static class HTableDescriptorFinder
    implements MetaScanner.MetaScannerVisitor {
        byte[] tableName;
        HTableDescriptor result;
        protected HTableDescriptorFinder(byte[] tableName) {
          this.tableName = tableName;
        }
        public boolean processRow(Result rowResult) throws IOException {
          HRegionInfo info = Writables.getHRegionInfo(
              rowResult.getValue(CATALOG_FAMILY, REGIONINFO_QUALIFIER));
          HTableDescriptor desc = info.getTableDesc();
          if (Bytes.compareTo(desc.getName(), tableName) == 0) {
            result = desc;
            return false;
          }
          return true;
        }
        HTableDescriptor getResult() {
          return result;
        }
    }

    public HTableDescriptor getHTableDescriptor(final byte[] tableName)
    throws IOException {
      if (Bytes.equals(tableName, HConstants.ROOT_TABLE_NAME)) {
        return new UnmodifyableHTableDescriptor(HTableDescriptor.ROOT_TABLEDESC);
      }
      if (Bytes.equals(tableName, HConstants.META_TABLE_NAME)) {
        return HTableDescriptor.META_TABLEDESC;
      }
      HTableDescriptorFinder finder = new HTableDescriptorFinder(tableName);
      MetaScanner.metaScan(conf, finder);
      HTableDescriptor result = finder.getResult();
      if (result == null) {
        throw new TableNotFoundException(Bytes.toString(tableName));
      }
      return result;
    }

    public HRegionLocation locateRegion(final byte [] tableName,
        final byte [] row)
    throws IOException{
      return locateRegion(tableName, row, true);
    }

    public HRegionLocation relocateRegion(final byte [] tableName,
        final byte [] row)
    throws IOException{
      return locateRegion(tableName, row, false);
    }

    private HRegionLocation locateRegion(final byte [] tableName,
      final byte [] row, boolean useCache)
    throws IOException{
      if (tableName == null || tableName.length == 0) {
        throw new IllegalArgumentException(
            "table name cannot be null or zero length");
      }

      if (Bytes.equals(tableName, ROOT_TABLE_NAME)) {
        synchronized (rootRegionLock) {
          // This block guards against two threads trying to find the root
          // region at the same time. One will go do the find while the
          // second waits. The second thread will not do find.

          if (!useCache || rootRegionLocation == null) {
            this.rootRegionLocation = locateRootRegion();
          }
          return this.rootRegionLocation;
<<<<<<< HEAD
        }
=======
        }        
>>>>>>> bd5f693b
      } else if (Bytes.equals(tableName, META_TABLE_NAME)) {
        return locateRegionInMeta(ROOT_TABLE_NAME, tableName, row, useCache,
                                  metaRegionLock);
      } else {
        // Region not in the cache - have to go to the meta RS
        return locateRegionInMeta(META_TABLE_NAME, tableName, row, useCache,
                                  userRegionLock);
      }
    }

    /*
      * Search one of the meta tables (-ROOT- or .META.) for the HRegionLocation
      * info that contains the table and row we're seeking.
      */
    private HRegionLocation locateRegionInMeta(final byte [] parentTable,
      final byte [] tableName, final byte [] row, boolean useCache,
      Object regionLockObject)
    throws IOException {
      HRegionLocation location = null;
      // If we are supposed to be using the cache, look in the cache to see if
      // we already have the region.
      if (useCache) {
        location = getCachedLocation(tableName, row);
        if (location != null) {
          return location;
        }
      }

      // build the key of the meta region we should be looking for.
      // the extra 9's on the end are necessary to allow "exact" matches
      // without knowing the precise region names.
      byte [] metaKey = HRegionInfo.createRegionName(tableName, row,
        HConstants.NINES);
      for (int tries = 0; true; tries++) {
        if (tries >= numRetries) {
          throw new NoServerForRegionException("Unable to find region for "
            + Bytes.toStringBinary(row) + " after " + numRetries + " tries.");
        }

        try {
          // locate the root or meta region
          HRegionLocation metaLocation = locateRegion(parentTable, metaKey);
          HRegionInterface server =
            getHRegionConnection(metaLocation.getServerAddress());

          Result regionInfoRow = null;
          // This block guards against two threads trying to load the meta
          // region at the same time. The first will load the meta region and
          // the second will use the value that the first one found.
<<<<<<< HEAD
          synchronized (regionLockObject) {
=======
          synchronized(regionLockObject) {
>>>>>>> bd5f693b
            // Check the cache again for a hit in case some other thread made the
            // same query while we were waiting on the lock. If not supposed to
            // be using the cache, delete any existing cached location so it won't
            // interfere.
            if (useCache) {
              location = getCachedLocation(tableName, row);
              if (location != null) {
                return location;
              }
            } else {
              deleteCachedLocation(tableName, row);
            }

          // Query the root or meta region for the location of the meta region
            regionInfoRow = server.getClosestRowBefore(
            metaLocation.getRegionInfo().getRegionName(), metaKey,
            HConstants.CATALOG_FAMILY);
          }
          if (regionInfoRow == null) {
            throw new TableNotFoundException(Bytes.toString(tableName));
          }

          byte [] value = regionInfoRow.getValue(CATALOG_FAMILY,
              REGIONINFO_QUALIFIER);
          if (value == null || value.length == 0) {
            throw new IOException("HRegionInfo was null or empty in " +
              Bytes.toString(parentTable));
          }
          // convert the row result into the HRegionLocation we need!
          HRegionInfo regionInfo = (HRegionInfo) Writables.getWritable(
              value, new HRegionInfo());
          // possible we got a region of a different table...
          if (!Bytes.equals(regionInfo.getTableDesc().getName(), tableName)) {
            throw new TableNotFoundException(
              "Table '" + Bytes.toString(tableName) + "' was not found.");
          }
          if (regionInfo.isOffline()) {
            throw new RegionOfflineException("region offline: " +
              regionInfo.getRegionNameAsString());
          }

          value = regionInfoRow.getValue(CATALOG_FAMILY, SERVER_QUALIFIER);
          String serverAddress = "";
          if(value != null) {
            serverAddress = Bytes.toString(value);
          }
          if (serverAddress.equals("")) {
            throw new NoServerForRegionException("No server address listed " +
              "in " + Bytes.toString(parentTable) + " for region " +
              regionInfo.getRegionNameAsString());
          }

          // instantiate the location
          location = new HRegionLocation(regionInfo,
            new HServerAddress(serverAddress));
          cacheLocation(tableName, location);
          return location;
        } catch (TableNotFoundException e) {
          // if we got this error, probably means the table just plain doesn't
          // exist. rethrow the error immediately. this should always be coming
          // from the HTable constructor.
          throw e;
        } catch (IOException e) {
          if (e instanceof RemoteException) {
            e = RemoteExceptionHandler.decodeRemoteException(
                (RemoteException) e);
          }
          if (tries < numRetries - 1) {
            if (LOG.isDebugEnabled()) {
              LOG.debug("locateRegionInMeta attempt " + tries + " of " +
                this.numRetries + " failed; retrying after sleep of " +
                getPauseTime(tries) + " because: " + e.getMessage());
            }
          } else {
            throw e;
          }
          // Only relocate the parent region if necessary
          if(!(e instanceof RegionOfflineException ||
              e instanceof NoServerForRegionException)) {
            relocateRegion(parentTable, metaKey);
          }
        }
        try{
          Thread.sleep(getPauseTime(tries));
        } catch (InterruptedException e){
          // continue
        }
      }
    }

    /*
     * Search the cache for a location that fits our table and row key.
     * Return null if no suitable region is located. TODO: synchronization note
     *
     * <p>TODO: This method during writing consumes 15% of CPU doing lookup
     * into the Soft Reference SortedMap.  Improve.
     *
     * @param tableName
     * @param row
     * @return Null or region location found in cache.
     */
    private HRegionLocation getCachedLocation(final byte [] tableName,
        final byte [] row) {
      SoftValueSortedMap<byte [], HRegionLocation> tableLocations =
        getTableLocations(tableName);

      // start to examine the cache. we can only do cache actions
      // if there's something in the cache for this table.
      if (tableLocations.isEmpty()) {
        return null;
      }

      HRegionLocation rl = tableLocations.get(row);
      if (rl != null) {
        if (LOG.isDebugEnabled()) {
          LOG.debug("Cache hit for row <" +
            Bytes.toString(row) +
            "> in tableName " + Bytes.toString(tableName) +
            ": location server " + rl.getServerAddress() +
            ", location region name " +
            rl.getRegionInfo().getRegionNameAsString());
        }
        return rl;
      }

      // Cut the cache so that we only get the part that could contain
      // regions that match our key
      SoftValueSortedMap<byte[], HRegionLocation> matchingRegions =
        tableLocations.headMap(row);

      // if that portion of the map is empty, then we're done. otherwise,
      // we need to examine the cached location to verify that it is
      // a match by end key as well.
      if (!matchingRegions.isEmpty()) {
        HRegionLocation possibleRegion =
          matchingRegions.get(matchingRegions.lastKey());

        // there is a possibility that the reference was garbage collected
        // in the instant since we checked isEmpty().
        if (possibleRegion != null) {
          byte[] endKey = possibleRegion.getRegionInfo().getEndKey();

          // make sure that the end key is greater than the row we're looking
          // for, otherwise the row actually belongs in the next region, not
          // this one. the exception case is when the endkey is EMPTY_START_ROW,
          // signifying that the region we're checking is actually the last
          // region in the table.
          if (Bytes.equals(endKey, HConstants.EMPTY_END_ROW) ||
              KeyValue.getRowComparator(tableName).compareRows(endKey, 0, endKey.length,
                  row, 0, row.length) > 0) {
            return possibleRegion;
          }
        }
      }

      // Passed all the way through, so we got nothin - complete cache miss
      return null;
    }


    /**
     * Allows flushing the region cache.
     */
    public void clearRegionCache() {
     this.cachedRegionLocations.clear();
    }

    /*
     * Delete a cached location, if it satisfies the table name and row
     * requirements.
     */
    private void deleteCachedLocation(final byte [] tableName,
                                      final byte [] row) {
      synchronized (this.cachedRegionLocations) {
        SoftValueSortedMap<byte [], HRegionLocation> tableLocations =
            getTableLocations(tableName);

        // start to examine the cache. we can only do cache actions
        // if there's something in the cache for this table.
        if (!tableLocations.isEmpty()) {
          // cut the cache so that we only get the part that could contain
          // regions that match our key
          SoftValueSortedMap<byte [], HRegionLocation> matchingRegions =
              tableLocations.headMap(row);

          // if that portion of the map is empty, then we're done. otherwise,
          // we need to examine the cached location to verify that it is
          // a match by end key as well.
          if (!matchingRegions.isEmpty()) {
            HRegionLocation possibleRegion =
                matchingRegions.get(matchingRegions.lastKey());
            byte [] endKey = possibleRegion.getRegionInfo().getEndKey();

            // by nature of the map, we know that the start key has to be <
            // otherwise it wouldn't be in the headMap.
            if (Bytes.equals(endKey, HConstants.EMPTY_END_ROW) ||
                KeyValue.getRowComparator(tableName).compareRows(endKey, 0, endKey.length,
                    row, 0, row.length) > 0) {
              // delete any matching entry
              HRegionLocation rl =
                  tableLocations.remove(matchingRegions.lastKey());
              if (rl != null && LOG.isDebugEnabled()) {
                LOG.debug("Removed " + rl.getRegionInfo().getRegionNameAsString() +
                    " for tableName=" + Bytes.toString(tableName) + " from cache " +
                    "because of " + Bytes.toStringBinary(row));
              }
            }
          }
        }
      }
    }

    /*
     * @param tableName
     * @return Map of cached locations for passed <code>tableName</code>
     */
    private SoftValueSortedMap<byte [], HRegionLocation> getTableLocations(
        final byte [] tableName) {
      // find the map of cached locations for this table
      Integer key = Bytes.mapKey(tableName);
      SoftValueSortedMap<byte [], HRegionLocation> result = null;
      synchronized (this.cachedRegionLocations) {
        result = this.cachedRegionLocations.get(key);
        // if tableLocations for this table isn't built yet, make one
        if (result == null) {
          result = new SoftValueSortedMap<byte [], HRegionLocation>(
              Bytes.BYTES_COMPARATOR);
          this.cachedRegionLocations.put(key, result);
        }
      }
      return result;
    }

    /*
     * Put a newly discovered HRegionLocation into the cache.
     */
    private void cacheLocation(final byte [] tableName,
        final HRegionLocation location) {
      byte [] startKey = location.getRegionInfo().getStartKey();
      SoftValueSortedMap<byte [], HRegionLocation> tableLocations =
        getTableLocations(tableName);
      if (tableLocations.put(startKey, location) == null) {
        LOG.debug("Cached location for " +
            location.getRegionInfo().getRegionNameAsString() +
            " is " + location.getServerAddress());
      }
    }

    public HRegionInterface getHRegionConnection(
        HServerAddress regionServer, boolean getMaster)
    throws IOException {
      if (getMaster) {
        getMaster();
      }
      HRegionInterface server;
      synchronized (this.servers) {
        // See if we already have a connection
        server = this.servers.get(regionServer.toString());
        if (server == null) { // Get a connection
          try {
            server = (HRegionInterface)HBaseRPC.waitForProxy(
                serverInterfaceClass, HBaseRPCProtocolVersion.versionID,
                regionServer.getInetSocketAddress(), this.conf,
                this.maxRPCAttempts, this.rpcTimeout);
          } catch (RemoteException e) {
            throw RemoteExceptionHandler.decodeRemoteException(e);
          }
          this.servers.put(regionServer.toString(), server);
        }
      }
      return server;
    }

    public HRegionInterface getHRegionConnection(
        HServerAddress regionServer)
    throws IOException {
      return getHRegionConnection(regionServer, false);
    }

    public synchronized ZooKeeperWrapper getZooKeeperWrapper()
        throws IOException {
      return HConnectionManager.getClientZooKeeperWatcher(conf)
          .getZooKeeperWrapper();
    }

    /*
     * Repeatedly try to find the root region in ZK
     * @return HRegionLocation for root region if found
     * @throws NoServerForRegionException - if the root region can not be
     * located after retrying
     * @throws IOException
     */
    private HRegionLocation locateRootRegion()
    throws IOException {

      // We lazily instantiate the ZooKeeper object because we don't want to
      // make the constructor have to throw IOException or handle it itself.
      ZooKeeperWrapper zk = getZooKeeperWrapper();

      HServerAddress rootRegionAddress = null;
      for (int tries = 0; tries < numRetries; tries++) {
        int localTimeouts = 0;
        // ask the master which server has the root region
        while (rootRegionAddress == null && localTimeouts < numRetries) {
          // Don't read root region until we're out of safe mode so we know
          // that the meta regions have been assigned.
          boolean outOfSafeMode = zk.checkOutOfSafeMode();
          if (outOfSafeMode) {
            rootRegionAddress = zk.readRootRegionLocation();
          }
          if (rootRegionAddress == null) {
            try {
              if (LOG.isDebugEnabled()) {
                LOG.debug("Sleeping " + getPauseTime(tries) +
                  "ms, waiting for root region.");
              }
              Thread.sleep(getPauseTime(tries));
            } catch (InterruptedException iex) {
              // continue
            }
            localTimeouts++;
          }
        }

        if (rootRegionAddress == null) {
          throw new NoServerForRegionException(
              "Timed out trying to locate root region");
        }

        try {
          // Get a connection to the region server
          HRegionInterface server = getHRegionConnection(rootRegionAddress);
          // if this works, then we're good, and we have an acceptable address,
          // so we can stop doing retries and return the result.
          server.getRegionInfo(HRegionInfo.ROOT_REGIONINFO.getRegionName());
          if (LOG.isDebugEnabled()) {
            LOG.debug("Found ROOT at " + rootRegionAddress);
          }
          break;
        } catch (Throwable t) {
          t = translateException(t);

          if (tries == numRetries - 1) {
            throw new NoServerForRegionException("Timed out trying to locate "+
                "root region because: " + t.getMessage());
          }

          // Sleep and retry finding root region.
          try {
            if (LOG.isDebugEnabled()) {
              LOG.debug("Root region location changed. Sleeping.");
            }
            Thread.sleep(getPauseTime(tries));
            if (LOG.isDebugEnabled()) {
              LOG.debug("Wake. Retry finding root region.");
            }
          } catch (InterruptedException iex) {
            // continue
          }
        }

        rootRegionAddress = null;
      }

      // if the address is null by this point, then the retries have failed,
      // and we're sort of sunk
      if (rootRegionAddress == null) {
        throw new NoServerForRegionException(
          "unable to locate root region server");
      }

      // return the region location
      return new HRegionLocation(
        HRegionInfo.ROOT_REGIONINFO, rootRegionAddress);
    }

    public <T> T getRegionServerWithRetries(ServerCallable<T> callable)
    throws IOException, RuntimeException {
      List<Throwable> exceptions = new ArrayList<Throwable>();
      for(int tries = 0; tries < numRetries; tries++) {
        try {
          callable.instantiateServer(tries != 0);
          return callable.call();
        } catch (Throwable t) {
          t = translateException(t);
          exceptions.add(t);
          if (tries == numRetries - 1) {
            throw new RetriesExhaustedException(callable.getServerName(),
                callable.getRegionName(), callable.getRow(), tries, exceptions);
          }
        }
        try {
          Thread.sleep(getPauseTime(tries));
        } catch (InterruptedException e) {
          // continue
        }
      }
      return null;
    }

    public <T> T getRegionServerWithoutRetries(ServerCallable<T> callable)
        throws IOException, RuntimeException {
      try {
        callable.instantiateServer(false);
        return callable.call();
      } catch (Throwable t) {
<<<<<<< HEAD
        Throwable t2 = translateException(t);
        if (t2 instanceof IOException) {
          throw (IOException)t2;
        } else {
          throw new RuntimeException(t2);
        }
=======
        t = translateException(t);
>>>>>>> bd5f693b
      }
    }

    private HRegionLocation
      getRegionLocationForRowWithRetries(byte[] tableName, byte[] rowKey,
        boolean reload)
    throws IOException {
      boolean reloadFlag = reload;
      List<Throwable> exceptions = new ArrayList<Throwable>();
      HRegionLocation location = null;
      int tries = 0;
      for (; tries < numRetries;) {
        try {
          location = getRegionLocation(tableName, rowKey, reloadFlag);
        } catch (Throwable t) {
          exceptions.add(t);
        }
        if (location != null) {
          break;
        }
        reloadFlag = true;
        tries++;
        try {
          Thread.sleep(getPauseTime(tries));
        } catch (InterruptedException e) {
          // continue
        }
      }
      if (location == null) {
        throw new RetriesExhaustedException(" -- nothing found, no 'location' returned," +
          " tableName=" + Bytes.toString(tableName) +
          ", reload=" + reload + " --",
          HConstants.EMPTY_BYTE_ARRAY, rowKey, tries, exceptions);
      }
      return location;
    }

    /*
     * Helper class for batch updates.
     * Holds code shared doing batch puts and batch deletes.
     */
    private abstract class Batch {
      final HConnection c;

      private Batch(final HConnection c) {
        this.c = c;
      }

      /**
       * This is the method subclasses must implement.
       * @param currentList
       * @param tableName
       * @param row
       * @return Count of items processed or -1 if all.
       * @throws IOException
       * @throws RuntimeException
       */
      abstract int doCall(final List<Row> currentList,
        final byte [] row, final byte [] tableName)
      throws IOException, RuntimeException;

      /**
       * Process the passed <code>list</code>.
       * @param list
       * @param tableName
       * @return Count of how many added or -1 if all added.
       * @throws IOException
       */
      int process(final List<? extends Row> list, final byte[] tableName)
      throws IOException {
        byte [] region = getRegionName(tableName, list.get(0).getRow(), false);
        byte [] currentRegion = region;
        boolean isLastRow = false;
        boolean retryOnlyOne = false;
        List<Row> currentList = new ArrayList<Row>();
        int i, tries;
        for (i = 0, tries = 0; i < list.size() && tries < numRetries; i++) {
          Row row = list.get(i);
          currentList.add(row);
          // If the next record goes to a new region, then we are to clear
          // currentList now during this cycle.
          isLastRow = (i + 1) == list.size();
          if (!isLastRow) {
            region = getRegionName(tableName, list.get(i + 1).getRow(), false);
          }
          if (!Bytes.equals(currentRegion, region) || isLastRow || retryOnlyOne) {
            int index = doCall(currentList, row.getRow(), tableName);
            // index is == -1 if all processed successfully, else its index
            // of last record successfully processed.
            if (index != -1) {
              if (tries == numRetries - 1) {
                throw new RetriesExhaustedException("Some server, retryOnlyOne=" +
                  retryOnlyOne + ", index=" + index + ", islastrow=" + isLastRow +
                  ", tries=" + tries + ", numtries=" + numRetries + ", i=" + i +
                  ", listsize=" + list.size() + ", region=" +
                  Bytes.toStringBinary(region), currentRegion, row.getRow(),
                  tries, new ArrayList<Throwable>());
              }
              tries = doBatchPause(currentRegion, tries);
              i = i - currentList.size() + index;
              retryOnlyOne = true;
              // Reload location.
              region = getRegionName(tableName, list.get(i + 1).getRow(), true);
            } else {
              // Reset these flags/counters on successful batch Put
              retryOnlyOne = false;
              tries = 0;
            }
            currentRegion = region;
            currentList.clear();
          }
        }
        return i;
      }

      /*
       * @param t
       * @param r
       * @param re
       * @return Region name that holds passed row <code>r</code>
       * @throws IOException
       */
      private byte [] getRegionName(final byte [] t, final byte [] r,
        final boolean re)
      throws IOException {
        HRegionLocation location = getRegionLocationForRowWithRetries(t, r, re);
        return location.getRegionInfo().getRegionName();
      }

      /*
       * Do pause processing before retrying...
       * @param currentRegion
       * @param tries
       * @return New value for tries.
       */
      private int doBatchPause(final byte [] currentRegion, final int tries) {
        int localTries = tries;
        long sleepTime = getPauseTime(tries);
        if (LOG.isDebugEnabled()) {
          LOG.debug("Reloading region " + Bytes.toStringBinary(currentRegion) +
            " location because regionserver didn't accept updates; tries=" +
            tries + " of max=" + numRetries + ", waiting=" + sleepTime + "ms");
        }
        try {
          Thread.sleep(sleepTime);
          localTries++;
        } catch (InterruptedException e) {
          // continue
        }
        return localTries;
      }
    }

    public int processBatchOfRows(final ArrayList<Put> list,
      final byte[] tableName)
    throws IOException {
      if (list.isEmpty()) return 0;
      if (list.size() > 1) Collections.sort(list);
      Batch b = new Batch(this) {
        @Override
        int doCall(final List<Row> currentList, final byte [] row,
          final byte [] tableName)
        throws IOException, RuntimeException {
          final Put [] puts = currentList.toArray(PUT_ARRAY_TYPE);
          return getRegionServerWithRetries(new ServerCallable<Integer>(this.c,
              tableName, row) {
            public Integer call() throws IOException {
              return server.put(location.getRegionInfo().getRegionName(), puts);
            }
          });
        }
      };
      return b.process(list, tableName);
    }

    public int processBatchOfDeletes(final List<Delete> list,
      final byte[] tableName)
    throws IOException {
      if (list.isEmpty()) return 0;
      if (list.size() > 1) Collections.sort(list);
      Batch b = new Batch(this) {
        @Override
        int doCall(final List<Row> currentList, final byte [] row,
          final byte [] tableName)
        throws IOException, RuntimeException {
          final Delete [] deletes = currentList.toArray(DELETE_ARRAY_TYPE);
          return getRegionServerWithRetries(new ServerCallable<Integer>(this.c,
                tableName, row) {
              public Integer call() throws IOException {
                return server.delete(location.getRegionInfo().getRegionName(),
                  deletes);
              }
            });
          }
        };
        return b.process(list, tableName);
      }

    void close(boolean stopProxy) {
      if (master != null) {
        if (stopProxy) {
          HBaseRPC.stopProxy(master);
        }
        master = null;
        masterChecked = false;
      }
      if (stopProxy) {
        synchronized (servers) {
          for (HRegionInterface i: servers.values()) {
            HBaseRPC.stopProxy(i);
          }
        }
      }
    }
<<<<<<< HEAD

    /**
     * Process a batch of Puts on the given executor service.
     *
     * @param list the puts to make - successful puts will be removed.
     * @param pool thread pool to execute requests on
     *
     * In the case of an exception, we take different actions depending on the
     * situation:
     *  - If the exception is a DoNotRetryException, we rethrow it and leave the
     *    'list' parameter in an indeterminate state.
     *  - If the 'list' parameter is a singleton, we directly throw the specific
     *    exception for that put.
     *  - Otherwise, we throw a generic exception indicating that an error occurred.
     *    The 'list' parameter is mutated to contain those puts that did not succeed.
     */
    public void processBatchOfPuts(List<Put> list,
                                   final byte[] tableName,
                                   ExecutorService pool) throws IOException {
      boolean singletonList = list.size() == 1;
      Throwable singleRowCause = null;
      List<Put> permFails = new ArrayList<Put>();

      for ( int tries = 0 ; tries < numRetries && !list.isEmpty(); ++tries) {
        Collections.sort(list);
        Map<HServerAddress, MultiPut> regionPuts =
            new HashMap<HServerAddress, MultiPut>();
        // step 1:
        //  break up into regionserver-sized chunks and build the data structs
        for ( Put put : list ) {
          byte [] row = put.getRow();

          HRegionLocation loc = locateRegion(tableName, row, true);
          HServerAddress address = loc.getServerAddress();
          byte [] regionName = loc.getRegionInfo().getRegionName();

          MultiPut mput = regionPuts.get(address);
          if (mput == null) {
            mput = new MultiPut(address);
            regionPuts.put(address, mput);
          }
          mput.add(regionName, put);
        }

        // step 2:
        //  make the requests
        // Discard the map, just use a list now, makes error recovery easier.
        List<MultiPut> multiPuts = new ArrayList<MultiPut>(regionPuts.values());

        List<Future<MultiPutResponse>> futures =
            new ArrayList<Future<MultiPutResponse>>(regionPuts.size());
        for ( MultiPut put : multiPuts ) {
          futures.add(pool.submit(createPutCallable(put.address,
              put,
              tableName)));
        }
        // RUN!
        List<Put> failed = new ArrayList<Put>();

        // step 3:
        //  collect the failures and tries from step 1.
        for (int i = 0; i < futures.size(); i++ ) {
          Future<MultiPutResponse> future = futures.get(i);
          MultiPut request = multiPuts.get(i);
          try {
            MultiPutResponse resp = future.get();

            // For each region
            for (Map.Entry<byte[], List<Put>> e : request.puts.entrySet()) {
              Integer result = resp.getAnswer(e.getKey());
              if (result == null) {
                // failed
                LOG.debug("Failed all for region: " +
                    Bytes.toStringBinary(e.getKey()) + ", removing from cache");
                failed.addAll(e.getValue());
              } else if (result >= 0) {
                // some failures
                List<Put> lst = e.getValue();
                failed.addAll(lst.subList(result, lst.size()));
                LOG.debug("Failed past " + result + " for region: " +
                    Bytes.toStringBinary(e.getKey()) + ", removing from cache");
              }
            }
          } catch (InterruptedException e) {
            // go into the failed list.
            LOG.debug("Failed all from " + request.address, e);
            failed.addAll(request.allPuts());
          } catch (ExecutionException e) {
            // all go into the failed list.
            LOG.debug("Failed all from " + request.address, e);
            failed.addAll(request.allPuts());

            // Just give up, leaving the batch put list in an untouched/semi-committed state
            if (e.getCause() instanceof DoNotRetryIOException) {
              throw (DoNotRetryIOException) e.getCause();
            }

            if (singletonList) {
              // be richer for reporting in a 1 row case.
              singleRowCause = e.getCause();
            }

          }
        }
        list.clear();
        if (!failed.isEmpty()) {
          for (Put failedPut: failed) {
            deleteCachedLocation(tableName, failedPut.getRow());
          }

          list.addAll(failed);

          long sleepTime = getPauseTime(tries);
          LOG.debug("processBatchOfPuts had some failures, sleeping for " + sleepTime +
              " ms!");
          try {
            Thread.sleep(sleepTime);
          } catch (InterruptedException ignored) {
          }
        }
      }

      if (!list.isEmpty()) {
        if (singletonList && singleRowCause != null) {
          throw new IOException(singleRowCause);
        }


        // ran out of retries and didnt succeed everything!
        throw new RetriesExhaustedException("Still had " + list.size() + " puts left after retrying " +
            numRetries + " times.");
      }
    }


    private Callable<MultiPutResponse> createPutCallable(
        final HServerAddress address, final MultiPut puts,
        final byte [] tableName) {
      final HConnection connection = this;
      return new Callable<MultiPutResponse>() {
        public MultiPutResponse call() throws IOException {
          return getRegionServerWithoutRetries(
              new ServerCallable<MultiPutResponse>(connection, tableName, null) {
                public MultiPutResponse call() throws IOException {
                  MultiPutResponse resp = server.multiPut(puts);
                  resp.request = puts;
                  return resp;
                }
                @Override
                public void instantiateServer(boolean reload) throws IOException {
                  server = connection.getHRegionConnection(address);
                }
              }
          );
        }
      };
    }

=======
>>>>>>> bd5f693b
    private Throwable translateException(Throwable t) throws IOException {
      if (t instanceof UndeclaredThrowableException) {
        t = t.getCause();
      }
      if (t instanceof RemoteException) {
        t = RemoteExceptionHandler.decodeRemoteException((RemoteException)t);
      }
      if (t instanceof DoNotRetryIOException) {
        throw (DoNotRetryIOException)t;
      }
      return t;
    }
<<<<<<< HEAD
  }
}
=======
  } 
}
>>>>>>> bd5f693b
<|MERGE_RESOLUTION|>--- conflicted
+++ resolved
@@ -29,10 +29,6 @@
 import java.util.Map;
 import java.util.TreeSet;
 import java.util.concurrent.ConcurrentHashMap;
-import java.util.concurrent.Callable;
-import java.util.concurrent.ExecutionException;
-import java.util.concurrent.Future;
-import java.util.concurrent.ExecutorService;
 import java.util.concurrent.atomic.AtomicBoolean;
 
 import org.apache.commons.logging.Log;
@@ -66,7 +62,7 @@
 /**
  * A non-instantiable class that manages connections to multiple tables in
  * multiple HBase instances.
- *
+ * 
  * Used by {@link HTable} and {@link HBaseAdmin}
  */
 public class HConnectionManager implements HConstants {
@@ -89,13 +85,13 @@
   protected HConnectionManager() {
     super();
   }
-
+  
   private static final int MAX_CACHED_HBASE_INSTANCES=31;
-  // A LRU Map of master HBaseConfiguration -> connection information for that
+  // A LRU Map of master HBaseConfiguration -> connection information for that 
   // instance. The objects it contains are mutable and hence require
   // synchronized access to them.  We set instances to 31.  The zk default max
   // connections is 30 so should run into zk issues before hit this value of 31.
-  private static
+  private static 
   final Map<HBaseConfiguration, TableServers> HBASE_INSTANCES =
     new LinkedHashMap<HBaseConfiguration, TableServers>
       ((int) (MAX_CACHED_HBASE_INSTANCES/0.75F)+1, 0.75F, true) {
@@ -104,10 +100,10 @@
         return size() > MAX_CACHED_HBASE_INSTANCES;
       }
   };
-
-  private static final Map<String, ClientZKWatcher> ZK_WRAPPERS =
+  
+  private static final Map<String, ClientZKWatcher> ZK_WRAPPERS = 
     new HashMap<String, ClientZKWatcher>();
-
+  
   /**
    * Get the connection object for the instance specified by the configuration
    * If no current connection exists, create a new connection for that instance
@@ -125,7 +121,7 @@
     }
     return connection;
   }
-
+  
   /**
    * Delete connection information for the instance specified by configuration
    * @param conf
@@ -176,7 +172,7 @@
     }
     return ZK_WRAPPERS.get(conf.get(HConstants.ZOOKEEPER_QUORUM));
   }
-
+  
   /**
    * This class is responsible to handle connection and reconnection
    * to a zookeeper quorum.
@@ -217,7 +213,7 @@
         resetZooKeeper();
       }
     }
-
+    
     /**
      * Get this watcher's ZKW, instanciate it if necessary.
      * @return ZKW
@@ -225,10 +221,10 @@
     public synchronized ZooKeeperWrapper getZooKeeperWrapper() throws IOException {
       if(zooKeeperWrapper == null) {
         zooKeeperWrapper = new ZooKeeperWrapper(conf, this);
-      }
+      } 
       return zooKeeperWrapper;
     }
-
+    
     /**
      * Clear this connection to zookeeper.
      */
@@ -253,25 +249,25 @@
     private volatile boolean closed;
     private volatile HMasterInterface master;
     private volatile boolean masterChecked;
-
+    
     private final Object rootRegionLock = new Object();
     private final Object metaRegionLock = new Object();
     private final Object userRegionLock = new Object();
-
+        
     private volatile HBaseConfiguration conf;
-
-    // Known region HServerAddress.toString() -> HRegionInterface
+    
+    // Known region HServerAddress.toString() -> HRegionInterface 
     private final Map<String, HRegionInterface> servers =
       new ConcurrentHashMap<String, HRegionInterface>();
 
     // Used by master and region servers during safe mode only
-    private volatile HRegionLocation rootRegionLocation;
-
-    private final Map<Integer, SoftValueSortedMap<byte [], HRegionLocation>>
+    private volatile HRegionLocation rootRegionLocation; 
+    
+    private final Map<Integer, SoftValueSortedMap<byte [], HRegionLocation>> 
       cachedRegionLocations =
         new HashMap<Integer, SoftValueSortedMap<byte [], HRegionLocation>>();
 
-    /**
+    /** 
      * constructor
      * @param conf Configuration object
      */
@@ -283,11 +279,11 @@
         conf.get(REGION_SERVER_CLASS, DEFAULT_REGION_SERVER_CLASS);
 
       this.closed = false;
-
+      
       try {
         this.serverInterfaceClass =
           (Class<? extends HRegionInterface>) Class.forName(serverClassName);
-
+        
       } catch (ClassNotFoundException e) {
         throw new UnsupportedOperationException(
             "Unable to find region server interface " + serverClassName, e);
@@ -297,7 +293,7 @@
       this.numRetries = conf.getInt("hbase.client.retries.number", 10);
       this.maxRPCAttempts = conf.getInt("hbase.client.rpc.maxattempts", 1);
       this.rpcTimeout = conf.getLong("hbase.regionserver.lease.period", 60000);
-
+      
       this.master = null;
       this.masterChecked = false;
     }
@@ -313,7 +309,7 @@
     public void unsetRootRegionLocation() {
       this.rootRegionLocation = null;
     }
-
+    
     // Used by master and region servers during safe mode only
     public void setRootRegionLocation(HRegionLocation rootRegion) {
       if (rootRegion == null) {
@@ -322,7 +318,7 @@
       }
       this.rootRegionLocation = rootRegion;
     }
-
+    
     public HMasterInterface getMaster() throws MasterNotRunningException {
       ZooKeeperWrapper zk = null;
       try {
@@ -343,15 +339,15 @@
             masterLocation = zk.readMasterAddressOrThrow();
 
             HMasterInterface tryMaster = (HMasterInterface)HBaseRPC.getProxy(
-                HMasterInterface.class, HBaseRPCProtocolVersion.versionID,
+                HMasterInterface.class, HBaseRPCProtocolVersion.versionID, 
                 masterLocation.getInetSocketAddress(), this.conf);
-
+            
             if (tryMaster.isMasterRunning()) {
               this.master = tryMaster;
               this.masterLock.notifyAll();
               break;
             }
-
+            
           } catch (IOException e) {
             if (tries == numRetries - 1) {
               // This was our last chance - don't bother sleeping
@@ -386,7 +382,7 @@
       if (this.master == null) {
         try {
           getMaster();
-
+          
         } catch (MasterNotRunningException e) {
           return false;
         }
@@ -416,7 +412,7 @@
       }
       return exists;
     }
-
+    
     /*
      * @param n
      * @return Truen if passed tablename <code>n</code> is equal to the name
@@ -459,11 +455,11 @@
 
       return uniqueTables.toArray(new HTableDescriptor[uniqueTables.size()]);
     }
-
+    
     public boolean isTableEnabled(byte[] tableName) throws IOException {
       return testTableOnlineState(tableName, true);
     }
-
+    
     public boolean isTableDisabled(byte[] tableName) throws IOException {
       return testTableOnlineState(tableName, false);
     }
@@ -485,7 +481,7 @@
             }
           }
           return true;
-        }
+        }        
       };
       MetaScanner.metaScan(conf, visitor);
       return available.get();
@@ -518,7 +514,7 @@
       scan.addColumn(CATALOG_FAMILY, REGIONINFO_QUALIFIER);
       int rows = this.conf.getInt("hbase.meta.scanner.caching", 100);
       scan.setCaching(rows);
-      ScannerCallable s = new ScannerCallable(this,
+      ScannerCallable s = new ScannerCallable(this, 
           (Bytes.equals(tableName, HConstants.META_TABLE_NAME) ?
               HConstants.ROOT_TABLE_NAME : HConstants.META_TABLE_NAME), scan);
       try {
@@ -560,7 +556,7 @@
       return rowsScanned > 0 && onOffLine;
     }
 
-    private static class HTableDescriptorFinder
+    private static class HTableDescriptorFinder 
     implements MetaScanner.MetaScannerVisitor {
         byte[] tableName;
         HTableDescriptor result;
@@ -618,22 +614,18 @@
         throw new IllegalArgumentException(
             "table name cannot be null or zero length");
       }
-
+            
       if (Bytes.equals(tableName, ROOT_TABLE_NAME)) {
         synchronized (rootRegionLock) {
           // This block guards against two threads trying to find the root
-          // region at the same time. One will go do the find while the
+          // region at the same time. One will go do the find while the 
           // second waits. The second thread will not do find.
-
+          
           if (!useCache || rootRegionLocation == null) {
             this.rootRegionLocation = locateRootRegion();
           }
           return this.rootRegionLocation;
-<<<<<<< HEAD
-        }
-=======
         }        
->>>>>>> bd5f693b
       } else if (Bytes.equals(tableName, META_TABLE_NAME)) {
         return locateRegionInMeta(ROOT_TABLE_NAME, tableName, row, useCache,
                                   metaRegionLock);
@@ -661,7 +653,7 @@
           return location;
         }
       }
-
+      
       // build the key of the meta region we should be looking for.
       // the extra 9's on the end are necessary to allow "exact" matches
       // without knowing the precise region names.
@@ -669,7 +661,7 @@
         HConstants.NINES);
       for (int tries = 0; true; tries++) {
         if (tries >= numRetries) {
-          throw new NoServerForRegionException("Unable to find region for "
+          throw new NoServerForRegionException("Unable to find region for " 
             + Bytes.toStringBinary(row) + " after " + numRetries + " tries.");
         }
 
@@ -683,11 +675,7 @@
           // This block guards against two threads trying to load the meta
           // region at the same time. The first will load the meta region and
           // the second will use the value that the first one found.
-<<<<<<< HEAD
-          synchronized (regionLockObject) {
-=======
           synchronized(regionLockObject) {
->>>>>>> bd5f693b
             // Check the cache again for a hit in case some other thread made the
             // same query while we were waiting on the lock. If not supposed to
             // be using the cache, delete any existing cached location so it won't
@@ -710,10 +698,10 @@
             throw new TableNotFoundException(Bytes.toString(tableName));
           }
 
-          byte [] value = regionInfoRow.getValue(CATALOG_FAMILY,
+          byte [] value = regionInfoRow.getValue(CATALOG_FAMILY, 
               REGIONINFO_QUALIFIER);
           if (value == null || value.length == 0) {
-            throw new IOException("HRegionInfo was null or empty in " +
+            throw new IOException("HRegionInfo was null or empty in " + 
               Bytes.toString(parentTable));
           }
           // convert the row result into the HRegionLocation we need!
@@ -725,21 +713,21 @@
               "Table '" + Bytes.toString(tableName) + "' was not found.");
           }
           if (regionInfo.isOffline()) {
-            throw new RegionOfflineException("region offline: " +
+            throw new RegionOfflineException("region offline: " + 
               regionInfo.getRegionNameAsString());
           }
-
+          
           value = regionInfoRow.getValue(CATALOG_FAMILY, SERVER_QUALIFIER);
           String serverAddress = "";
           if(value != null) {
             serverAddress = Bytes.toString(value);
           }
-          if (serverAddress.equals("")) {
+          if (serverAddress.equals("")) { 
             throw new NoServerForRegionException("No server address listed " +
               "in " + Bytes.toString(parentTable) + " for region " +
               regionInfo.getRegionNameAsString());
           }
-
+        
           // instantiate the location
           location = new HRegionLocation(regionInfo,
             new HServerAddress(serverAddress));
@@ -771,7 +759,7 @@
           }
         }
         try{
-          Thread.sleep(getPauseTime(tries));
+          Thread.sleep(getPauseTime(tries));              
         } catch (InterruptedException e){
           // continue
         }
@@ -781,10 +769,10 @@
     /*
      * Search the cache for a location that fits our table and row key.
      * Return null if no suitable region is located. TODO: synchronization note
-     *
+     * 
      * <p>TODO: This method during writing consumes 15% of CPU doing lookup
      * into the Soft Reference SortedMap.  Improve.
-     *
+     * 
      * @param tableName
      * @param row
      * @return Null or region location found in cache.
@@ -847,59 +835,48 @@
       return null;
     }
 
-
-    /**
-     * Allows flushing the region cache.
-     */
-    public void clearRegionCache() {
-     this.cachedRegionLocations.clear();
-    }
-
     /*
      * Delete a cached location, if it satisfies the table name and row
      * requirements.
      */
     private void deleteCachedLocation(final byte [] tableName,
-                                      final byte [] row) {
-      synchronized (this.cachedRegionLocations) {
-        SoftValueSortedMap<byte [], HRegionLocation> tableLocations =
-            getTableLocations(tableName);
-
-        // start to examine the cache. we can only do cache actions
-        // if there's something in the cache for this table.
-        if (!tableLocations.isEmpty()) {
-          // cut the cache so that we only get the part that could contain
-          // regions that match our key
-          SoftValueSortedMap<byte [], HRegionLocation> matchingRegions =
-              tableLocations.headMap(row);
-
-          // if that portion of the map is empty, then we're done. otherwise,
-          // we need to examine the cached location to verify that it is
-          // a match by end key as well.
-          if (!matchingRegions.isEmpty()) {
-            HRegionLocation possibleRegion =
-                matchingRegions.get(matchingRegions.lastKey());
-            byte [] endKey = possibleRegion.getRegionInfo().getEndKey();
-
-            // by nature of the map, we know that the start key has to be <
-            // otherwise it wouldn't be in the headMap.
-            if (Bytes.equals(endKey, HConstants.EMPTY_END_ROW) ||
-                KeyValue.getRowComparator(tableName).compareRows(endKey, 0, endKey.length,
-                    row, 0, row.length) > 0) {
-              // delete any matching entry
-              HRegionLocation rl =
-                  tableLocations.remove(matchingRegions.lastKey());
-              if (rl != null && LOG.isDebugEnabled()) {
-                LOG.debug("Removed " + rl.getRegionInfo().getRegionNameAsString() +
-                    " for tableName=" + Bytes.toString(tableName) + " from cache " +
-                    "because of " + Bytes.toStringBinary(row));
-              }
+        final byte [] row) {
+      SoftValueSortedMap<byte [], HRegionLocation> tableLocations =
+        getTableLocations(tableName);
+
+      // start to examine the cache. we can only do cache actions
+      // if there's something in the cache for this table.
+      if (!tableLocations.isEmpty()) {
+        // cut the cache so that we only get the part that could contain
+        // regions that match our key
+        SoftValueSortedMap<byte [], HRegionLocation> matchingRegions =
+          tableLocations.headMap(row);
+
+        // if that portion of the map is empty, then we're done. otherwise,
+        // we need to examine the cached location to verify that it is 
+        // a match by end key as well.
+        if (!matchingRegions.isEmpty()) {
+          HRegionLocation possibleRegion =
+            matchingRegions.get(matchingRegions.lastKey());
+          byte [] endKey = possibleRegion.getRegionInfo().getEndKey();
+
+          // by nature of the map, we know that the start key has to be < 
+          // otherwise it wouldn't be in the headMap. 
+          if (KeyValue.getRowComparator(tableName).compareRows(endKey, 0, endKey.length,
+              row, 0, row.length) <= 0) {
+            // delete any matching entry
+            HRegionLocation rl =
+              tableLocations.remove(matchingRegions.lastKey());
+            if (rl != null && LOG.isDebugEnabled()) {
+              LOG.debug("Removed " + rl.getRegionInfo().getRegionNameAsString() +
+                " for tableName=" + Bytes.toString(tableName) + " from cache " +
+                "because of " + Bytes.toStringBinary(row));
             }
           }
         }
       }
     }
-
+    
     /*
      * @param tableName
      * @return Map of cached locations for passed <code>tableName</code>
@@ -935,9 +912,9 @@
             " is " + location.getServerAddress());
       }
     }
-
+    
     public HRegionInterface getHRegionConnection(
-        HServerAddress regionServer, boolean getMaster)
+        HServerAddress regionServer, boolean getMaster) 
     throws IOException {
       if (getMaster) {
         getMaster();
@@ -950,7 +927,7 @@
           try {
             server = (HRegionInterface)HBaseRPC.waitForProxy(
                 serverInterfaceClass, HBaseRPCProtocolVersion.versionID,
-                regionServer.getInetSocketAddress(), this.conf,
+                regionServer.getInetSocketAddress(), this.conf, 
                 this.maxRPCAttempts, this.rpcTimeout);
           } catch (RemoteException e) {
             throw RemoteExceptionHandler.decodeRemoteException(e);
@@ -960,9 +937,9 @@
       }
       return server;
     }
-
+    
     public HRegionInterface getHRegionConnection(
-        HServerAddress regionServer)
+        HServerAddress regionServer) 
     throws IOException {
       return getHRegionConnection(regionServer, false);
     }
@@ -978,7 +955,7 @@
      * @return HRegionLocation for root region if found
      * @throws NoServerForRegionException - if the root region can not be
      * located after retrying
-     * @throws IOException
+     * @throws IOException 
      */
     private HRegionLocation locateRootRegion()
     throws IOException {
@@ -1034,7 +1011,7 @@
             throw new NoServerForRegionException("Timed out trying to locate "+
                 "root region because: " + t.getMessage());
           }
-
+          
           // Sleep and retry finding root region.
           try {
             if (LOG.isDebugEnabled()) {
@@ -1048,23 +1025,23 @@
             // continue
           }
         }
-
+        
         rootRegionAddress = null;
       }
-
+      
       // if the address is null by this point, then the retries have failed,
       // and we're sort of sunk
       if (rootRegionAddress == null) {
         throw new NoServerForRegionException(
           "unable to locate root region server");
       }
-
+      
       // return the region location
       return new HRegionLocation(
         HRegionInfo.ROOT_REGIONINFO, rootRegionAddress);
     }
 
-    public <T> T getRegionServerWithRetries(ServerCallable<T> callable)
+    public <T> T getRegionServerWithRetries(ServerCallable<T> callable) 
     throws IOException, RuntimeException {
       List<Throwable> exceptions = new ArrayList<Throwable>();
       for(int tries = 0; tries < numRetries; tries++) {
@@ -1085,26 +1062,18 @@
           // continue
         }
       }
-      return null;
-    }
-
-    public <T> T getRegionServerWithoutRetries(ServerCallable<T> callable)
+      return null;    
+    }
+    
+    public <T> T getRegionServerForWithoutRetries(ServerCallable<T> callable)
         throws IOException, RuntimeException {
       try {
         callable.instantiateServer(false);
         return callable.call();
       } catch (Throwable t) {
-<<<<<<< HEAD
-        Throwable t2 = translateException(t);
-        if (t2 instanceof IOException) {
-          throw (IOException)t2;
-        } else {
-          throw new RuntimeException(t2);
-        }
-=======
         t = translateException(t);
->>>>>>> bd5f693b
-      }
+      }
+      return null;
     }
 
     private HRegionLocation
@@ -1172,7 +1141,7 @@
        * @return Count of how many added or -1 if all added.
        * @throws IOException
        */
-      int process(final List<? extends Row> list, final byte[] tableName)
+      int process(final ArrayList<? extends Row> list, final byte[] tableName)
       throws IOException {
         byte [] region = getRegionName(tableName, list.get(0).getRow(), false);
         byte [] currentRegion = region;
@@ -1279,7 +1248,7 @@
       return b.process(list, tableName);
     }
 
-    public int processBatchOfDeletes(final List<Delete> list,
+    public int processBatchOfDeletes(final ArrayList<Delete> list,
       final byte[] tableName)
     throws IOException {
       if (list.isEmpty()) return 0;
@@ -1318,167 +1287,6 @@
         }
       }
     }
-<<<<<<< HEAD
-
-    /**
-     * Process a batch of Puts on the given executor service.
-     *
-     * @param list the puts to make - successful puts will be removed.
-     * @param pool thread pool to execute requests on
-     *
-     * In the case of an exception, we take different actions depending on the
-     * situation:
-     *  - If the exception is a DoNotRetryException, we rethrow it and leave the
-     *    'list' parameter in an indeterminate state.
-     *  - If the 'list' parameter is a singleton, we directly throw the specific
-     *    exception for that put.
-     *  - Otherwise, we throw a generic exception indicating that an error occurred.
-     *    The 'list' parameter is mutated to contain those puts that did not succeed.
-     */
-    public void processBatchOfPuts(List<Put> list,
-                                   final byte[] tableName,
-                                   ExecutorService pool) throws IOException {
-      boolean singletonList = list.size() == 1;
-      Throwable singleRowCause = null;
-      List<Put> permFails = new ArrayList<Put>();
-
-      for ( int tries = 0 ; tries < numRetries && !list.isEmpty(); ++tries) {
-        Collections.sort(list);
-        Map<HServerAddress, MultiPut> regionPuts =
-            new HashMap<HServerAddress, MultiPut>();
-        // step 1:
-        //  break up into regionserver-sized chunks and build the data structs
-        for ( Put put : list ) {
-          byte [] row = put.getRow();
-
-          HRegionLocation loc = locateRegion(tableName, row, true);
-          HServerAddress address = loc.getServerAddress();
-          byte [] regionName = loc.getRegionInfo().getRegionName();
-
-          MultiPut mput = regionPuts.get(address);
-          if (mput == null) {
-            mput = new MultiPut(address);
-            regionPuts.put(address, mput);
-          }
-          mput.add(regionName, put);
-        }
-
-        // step 2:
-        //  make the requests
-        // Discard the map, just use a list now, makes error recovery easier.
-        List<MultiPut> multiPuts = new ArrayList<MultiPut>(regionPuts.values());
-
-        List<Future<MultiPutResponse>> futures =
-            new ArrayList<Future<MultiPutResponse>>(regionPuts.size());
-        for ( MultiPut put : multiPuts ) {
-          futures.add(pool.submit(createPutCallable(put.address,
-              put,
-              tableName)));
-        }
-        // RUN!
-        List<Put> failed = new ArrayList<Put>();
-
-        // step 3:
-        //  collect the failures and tries from step 1.
-        for (int i = 0; i < futures.size(); i++ ) {
-          Future<MultiPutResponse> future = futures.get(i);
-          MultiPut request = multiPuts.get(i);
-          try {
-            MultiPutResponse resp = future.get();
-
-            // For each region
-            for (Map.Entry<byte[], List<Put>> e : request.puts.entrySet()) {
-              Integer result = resp.getAnswer(e.getKey());
-              if (result == null) {
-                // failed
-                LOG.debug("Failed all for region: " +
-                    Bytes.toStringBinary(e.getKey()) + ", removing from cache");
-                failed.addAll(e.getValue());
-              } else if (result >= 0) {
-                // some failures
-                List<Put> lst = e.getValue();
-                failed.addAll(lst.subList(result, lst.size()));
-                LOG.debug("Failed past " + result + " for region: " +
-                    Bytes.toStringBinary(e.getKey()) + ", removing from cache");
-              }
-            }
-          } catch (InterruptedException e) {
-            // go into the failed list.
-            LOG.debug("Failed all from " + request.address, e);
-            failed.addAll(request.allPuts());
-          } catch (ExecutionException e) {
-            // all go into the failed list.
-            LOG.debug("Failed all from " + request.address, e);
-            failed.addAll(request.allPuts());
-
-            // Just give up, leaving the batch put list in an untouched/semi-committed state
-            if (e.getCause() instanceof DoNotRetryIOException) {
-              throw (DoNotRetryIOException) e.getCause();
-            }
-
-            if (singletonList) {
-              // be richer for reporting in a 1 row case.
-              singleRowCause = e.getCause();
-            }
-
-          }
-        }
-        list.clear();
-        if (!failed.isEmpty()) {
-          for (Put failedPut: failed) {
-            deleteCachedLocation(tableName, failedPut.getRow());
-          }
-
-          list.addAll(failed);
-
-          long sleepTime = getPauseTime(tries);
-          LOG.debug("processBatchOfPuts had some failures, sleeping for " + sleepTime +
-              " ms!");
-          try {
-            Thread.sleep(sleepTime);
-          } catch (InterruptedException ignored) {
-          }
-        }
-      }
-
-      if (!list.isEmpty()) {
-        if (singletonList && singleRowCause != null) {
-          throw new IOException(singleRowCause);
-        }
-
-
-        // ran out of retries and didnt succeed everything!
-        throw new RetriesExhaustedException("Still had " + list.size() + " puts left after retrying " +
-            numRetries + " times.");
-      }
-    }
-
-
-    private Callable<MultiPutResponse> createPutCallable(
-        final HServerAddress address, final MultiPut puts,
-        final byte [] tableName) {
-      final HConnection connection = this;
-      return new Callable<MultiPutResponse>() {
-        public MultiPutResponse call() throws IOException {
-          return getRegionServerWithoutRetries(
-              new ServerCallable<MultiPutResponse>(connection, tableName, null) {
-                public MultiPutResponse call() throws IOException {
-                  MultiPutResponse resp = server.multiPut(puts);
-                  resp.request = puts;
-                  return resp;
-                }
-                @Override
-                public void instantiateServer(boolean reload) throws IOException {
-                  server = connection.getHRegionConnection(address);
-                }
-              }
-          );
-        }
-      };
-    }
-
-=======
->>>>>>> bd5f693b
     private Throwable translateException(Throwable t) throws IOException {
       if (t instanceof UndeclaredThrowableException) {
         t = t.getCause();
@@ -1491,10 +1299,5 @@
       }
       return t;
     }
-<<<<<<< HEAD
-  }
-}
-=======
   } 
 }
->>>>>>> bd5f693b
